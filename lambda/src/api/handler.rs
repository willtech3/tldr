//! API Lambda handler - thin router that delegates to specialized handlers.
//!
//! This module handles:
//! - Request validation (headers, body, signature)
//! - OAuth routes (delegated to `oauth` module)
//! - Event callbacks (delegated to `event_handler` module)
//! - Interactive components (delegated to `interactive_handler` module)
//! - Slash commands (delegated to `slash_handler` module)

use super::{
    event_handler, helpers, interactive_handler, oauth, parsing, signature, slash_handler,
};
use crate::core::config::AppConfig;
use lambda_runtime::{Error, LambdaEvent};
use serde::Serialize;
use serde_json::Value;
use tracing::{error, info};
use uuid::Uuid;

pub use self::function_handler as handler;

/// Lambda handler for the API entrypoint.
///
/// Routes requests to specialized handlers based on path and payload type.
///
/// # Errors
///
/// Returns an error response payload if the request is malformed or fails
/// Slack signature verification; otherwise returns a 200 with a JSON body.
#[tracing::instrument(level = "info", skip(event))]
pub async fn function_handler(
    event: LambdaEvent<serde_json::Value>,
) -> Result<impl Serialize, Error> {
    let config = AppConfig::from_env().map_err(|e| {
        error!("Config error: {}", e);
        Error::from(e)
    })?;
    info!("API Lambda received request: {:?}", event);

    // ========================================================================
    // Extract and validate headers
    // ========================================================================

    let Some(headers) = event.payload.get("headers") else {
        error!("Request missing headers");
        return Ok(helpers::err_response(400, "Missing headers"));
    };

    // ========================================================================
    // OAuth routes (not signed by Slack)
    // ========================================================================

    let path_opt = event
        .payload
        .get("rawPath")
        .and_then(|v| v.as_str())
        .or_else(|| event.payload.get("path").and_then(|v| v.as_str()));

    if let Some(path) = path_opt {
        info!(raw_path = %path, "Request path");

        if path.ends_with("/auth/slack/start") {
            return Ok(handle_oauth_start(&config));
        }

        if path.ends_with("/auth/slack/callback") {
            return handle_oauth_callback(&config, &event.payload, headers).await;
        }
    }

    // ========================================================================
    // Slack-signed routes require a body
    // ========================================================================

    let body = match extract_body(&event.payload) {
        Ok(b) => b,
        Err(response) => return Ok(response),
    };

    // ========================================================================
    // Verify Slack signature
    // ========================================================================

<<<<<<< HEAD
                    // If no channel hint and user asked to run, offer channel selector
                    let asked_to_run =
                        mode_unread || text_lc.contains("summarize") || count_opt.is_some();
                    if asked_to_run && target_channel_id.is_none() {
                        // Encode intent in block_id so we can recover it in block_actions
                        let block_id = if let Some(n) = count_opt {
                            format!("tldr_pick_lastn_{n}")
                        } else {
                            "tldr_pick_recent".to_string()
                        };

                        // If the user explicitly asked for "unread", try to offer a curated list
                        // of channels that currently have unreads using a user token. Fallback
                        // to the standard conversations_select when not available.
                        let mut used_static = false;
                        if mode_unread
                            && let Some(user_id) = event.get("user").and_then(|u| u.as_str())
                            && let Ok(Some(stored)) = get_user_token(&config, user_id).await
                        {
                            let user_client = SlackApiClient::from_user_token(stored.access_token);
                            if let Ok(unreads) = user_client.list_unread_channels(25).await
                                && !unreads.is_empty()
                                && let Ok(bot) = SlackBot::new(&config)
                            {
                                let prompt_text = "Select a channel with unread messages:";
                                let options: Vec<Value> = unreads
                                    .into_iter()
                                    .map(|(id, name)| {
                                        json!({
                                            "text": {"type": "plain_text", "text": format!("# {}", name)},
                                            "value": id
                                        })
                                    })
                                    .collect();

                                let blocks = json!([
                                    { "type": "section", "text": {"type": "mrkdwn", "text": prompt_text}},
                                    { "type": "actions", "block_id": block_id, "elements": [
                                        { "type": "static_select", "action_id": "tldr_pick_conv", "options": options }
                                    ]}
                                ]);

                                let fut = bot.slack_client().post_message_with_blocks(
                                    channel_id,
                                    Some(thread_ts),
                                    "Choose channel",
                                    &blocks,
                                );
                                let _ = tokio::time::timeout(
                                    std::time::Duration::from_millis(1500),
                                    fut,
                                )
                                .await;
                                used_static = true;
                            }
                        }

                        // Fallback to standard conversations_select if we didn't render static options
                        if !used_static && let Ok(bot) = SlackBot::new(&config) {
                            let prompt_text = if let Some(n) = count_opt {
                                format!("Select a channel to summarize the last {n} messages:")
                            } else if mode_unread {
                                "Select a channel to summarize unread messages:".to_string()
                            } else {
                                "Select a channel to summarize recent messages:".to_string()
                            };

                            let blocks = json!([
                                { "type": "section", "text": {"type": "mrkdwn", "text": prompt_text}},
                                { "type": "actions", "block_id": block_id, "elements": [
                                    { "type": "conversations_select", "action_id": "tldr_pick_conv", "default_to_current_conversation": true }
                                ]}
                            ]);
                            let fut = bot.slack_client().post_message_with_blocks(
                                channel_id,
                                Some(thread_ts),
                                "Choose channel",
                                &blocks,
                            );
                            let _ =
                                tokio::time::timeout(std::time::Duration::from_millis(1500), fut)
                                    .await;
                        }
                        return Ok(json!({ "statusCode": 200, "body": "{}" }));
                    }
=======
    if let Err(response) = verify_signature(body, headers, &config) {
        return Ok(response);
    }

    info!("Slack signature verified successfully");

    // ========================================================================
    // Route to specialized handlers
    // ========================================================================
>>>>>>> 2c9742a7

    // Try parsing as JSON for Events API
    if let Ok(json_body) = serde_json::from_str::<Value>(body) {
        let body_type = json_body.get("type").and_then(|t| t.as_str()).unwrap_or("");

        if body_type == "url_verification" || body_type == "event_callback" {
            return Ok(event_handler::handle_event_callback(&config, &json_body).await);
        }
    }

    // Interactive components (form-encoded with payload=)
    if parsing::is_interactive_body(body) {
        let payload = match parsing::parse_interactive_payload(body) {
            Ok(v) => v,
            Err(e) => {
                error!("Interactive payload parse error: {}", e);
                return Ok(helpers::err_response(400, &format!("Parse Error: {e}")));
            }
        };

        return Ok(interactive_handler::handle_interactive(&config, &payload).await);
    }

    // Slash command (form-encoded)
    match slash_handler::handle_slash_command(&config, body).await {
        Ok(response) => Ok(response),
        Err(e) => {
            error!("Failed to parse Slack event: {}", e);
            Ok(helpers::err_response(400, &format!("Parse Error: {e}")))
        }
    }
}

// ============================================================================
// OAuth Handlers
// ============================================================================

fn handle_oauth_start(config: &AppConfig) -> Value {
    if config.slack_redirect_url.is_none() {
        error!("OAuth failed: SLACK_REDIRECT_URL environment variable is not configured");
        return helpers::err_response(
            500,
            "OAuth configuration error: SLACK_REDIRECT_URL is not set. Please contact your administrator.",
        );
    }

    let state = Uuid::new_v4().to_string();
    let url = oauth::build_authorize_url(config, &state, None);

    helpers::redirect(&url)
}

async fn handle_oauth_callback(
    config: &AppConfig,
    payload: &Value,
    headers: &Value,
) -> Result<Value, Error> {
    // Parse query string for `code`
    let code_opt = payload
        .get("rawQueryString")
        .and_then(|q| q.as_str())
        .and_then(|q| {
            q.split('&')
                .find(|kv| kv.starts_with("code="))
                .map(|kv| kv.trim_start_matches("code=").to_string())
        })
        .or_else(|| {
            payload
                .get("queryStringParameters")
                .and_then(|m| m.get("code"))
                .and_then(|v| v.as_str())
                .map(std::string::ToString::to_string)
        });

    let Some(code) = code_opt else {
        return Ok(helpers::err_response(400, "missing code"));
    };

    if config.slack_redirect_url.is_none() {
        error!("OAuth callback failed: SLACK_REDIRECT_URL environment variable is not configured");
        return Ok(helpers::err_response(
            500,
            "OAuth configuration error: SLACK_REDIRECT_URL is not set. Please contact your administrator.",
        ));
    }

    let http = reqwest::Client::new();
    let xray = parsing::get_header_value(headers, "X-Amzn-Trace-Id").unwrap_or("");

    if let Some(redirect_url) = &config.slack_redirect_url {
        info!(redirect_url=%redirect_url, xray_trace_id=%xray, "Handling OAuth callback");
    }

    match oauth::handle_callback(config, &http, &code, None).await {
        Ok((user_id, _)) => Ok(serde_json::json!({
            "statusCode": 200,
            "body": serde_json::json!({"ok": true, "user_id": user_id}).to_string()
        })),
        Err(e) => {
            error!("OAuth callback failed: {}", e);
            Ok(helpers::err_response(400, &format!("{e}")))
        }
    }
}

// ============================================================================
// Request Validation Helpers
// ============================================================================

fn extract_body(payload: &Value) -> Result<&str, Value> {
    let Some(body) = payload.get("body") else {
        error!("Request missing body");
        return Err(helpers::err_response(400, "Missing body"));
    };

    let Some(body_str) = body.as_str() else {
        error!("Request body is not a string");
        return Err(helpers::err_response(400, "Invalid body format"));
    };

    Ok(body_str)
}

fn verify_signature(body: &str, headers: &Value, config: &AppConfig) -> Result<(), Value> {
    let Some(sig) = parsing::get_header_value(headers, "X-Slack-Signature") else {
        error!("Missing X-Slack-Signature header");
        return Err(helpers::err_response(
            401,
            "Missing X-Slack-Signature header",
        ));
    };

    let Some(timestamp) = parsing::get_header_value(headers, "X-Slack-Request-Timestamp") else {
        error!("Missing X-Slack-Request-Timestamp header");
        return Err(helpers::err_response(
            401,
            "Missing X-Slack-Request-Timestamp header",
        ));
    };

    if !signature::verify_slack_signature(body, timestamp, sig, config) {
        error!("Slack signature verification failed");
        return Err(helpers::err_response(401, "Invalid Slack signature"));
    }

    Ok(())
}<|MERGE_RESOLUTION|>--- conflicted
+++ resolved
@@ -81,93 +81,6 @@
     // Verify Slack signature
     // ========================================================================
 
-<<<<<<< HEAD
-                    // If no channel hint and user asked to run, offer channel selector
-                    let asked_to_run =
-                        mode_unread || text_lc.contains("summarize") || count_opt.is_some();
-                    if asked_to_run && target_channel_id.is_none() {
-                        // Encode intent in block_id so we can recover it in block_actions
-                        let block_id = if let Some(n) = count_opt {
-                            format!("tldr_pick_lastn_{n}")
-                        } else {
-                            "tldr_pick_recent".to_string()
-                        };
-
-                        // If the user explicitly asked for "unread", try to offer a curated list
-                        // of channels that currently have unreads using a user token. Fallback
-                        // to the standard conversations_select when not available.
-                        let mut used_static = false;
-                        if mode_unread
-                            && let Some(user_id) = event.get("user").and_then(|u| u.as_str())
-                            && let Ok(Some(stored)) = get_user_token(&config, user_id).await
-                        {
-                            let user_client = SlackApiClient::from_user_token(stored.access_token);
-                            if let Ok(unreads) = user_client.list_unread_channels(25).await
-                                && !unreads.is_empty()
-                                && let Ok(bot) = SlackBot::new(&config)
-                            {
-                                let prompt_text = "Select a channel with unread messages:";
-                                let options: Vec<Value> = unreads
-                                    .into_iter()
-                                    .map(|(id, name)| {
-                                        json!({
-                                            "text": {"type": "plain_text", "text": format!("# {}", name)},
-                                            "value": id
-                                        })
-                                    })
-                                    .collect();
-
-                                let blocks = json!([
-                                    { "type": "section", "text": {"type": "mrkdwn", "text": prompt_text}},
-                                    { "type": "actions", "block_id": block_id, "elements": [
-                                        { "type": "static_select", "action_id": "tldr_pick_conv", "options": options }
-                                    ]}
-                                ]);
-
-                                let fut = bot.slack_client().post_message_with_blocks(
-                                    channel_id,
-                                    Some(thread_ts),
-                                    "Choose channel",
-                                    &blocks,
-                                );
-                                let _ = tokio::time::timeout(
-                                    std::time::Duration::from_millis(1500),
-                                    fut,
-                                )
-                                .await;
-                                used_static = true;
-                            }
-                        }
-
-                        // Fallback to standard conversations_select if we didn't render static options
-                        if !used_static && let Ok(bot) = SlackBot::new(&config) {
-                            let prompt_text = if let Some(n) = count_opt {
-                                format!("Select a channel to summarize the last {n} messages:")
-                            } else if mode_unread {
-                                "Select a channel to summarize unread messages:".to_string()
-                            } else {
-                                "Select a channel to summarize recent messages:".to_string()
-                            };
-
-                            let blocks = json!([
-                                { "type": "section", "text": {"type": "mrkdwn", "text": prompt_text}},
-                                { "type": "actions", "block_id": block_id, "elements": [
-                                    { "type": "conversations_select", "action_id": "tldr_pick_conv", "default_to_current_conversation": true }
-                                ]}
-                            ]);
-                            let fut = bot.slack_client().post_message_with_blocks(
-                                channel_id,
-                                Some(thread_ts),
-                                "Choose channel",
-                                &blocks,
-                            );
-                            let _ =
-                                tokio::time::timeout(std::time::Duration::from_millis(1500), fut)
-                                    .await;
-                        }
-                        return Ok(json!({ "statusCode": 200, "body": "{}" }));
-                    }
-=======
     if let Err(response) = verify_signature(body, headers, &config) {
         return Ok(response);
     }
@@ -177,7 +90,6 @@
     // ========================================================================
     // Route to specialized handlers
     // ========================================================================
->>>>>>> 2c9742a7
 
     // Try parsing as JSON for Events API
     if let Ok(json_body) = serde_json::from_str::<Value>(body) {
